/*
 * Copyright (c) 2016 MariaDB Corporation Ab
 *
 * Use of this software is governed by the Business Source License included
 * in the LICENSE.TXT file and at www.mariadb.com/bsl11.
 *
 * Change Date: 2020-01-01
 *
 * On the date above, in accordance with the Business Source License, use
 * of this software will be governed by version 2 or later of the General
 * Public License.
 */

/**
 * @file galera_mon.c - A MySQL Galera cluster monitor
 */

#define MXS_MODULE_NAME "galeramon"

#include "galeramon.h"
#include <maxscale/alloc.h>
#include <maxscale/dcb.h>
#include <maxscale/mysql_utils.h>

#define DONOR_NODE_NAME_MAX_LEN 60
#define DONOR_LIST_SET_VAR "SET GLOBAL wsrep_sst_donor = \""

static void monitorMain(void *);

/** Log a warning when a bad 'wsrep_local_index' is found */
static bool warn_erange_on_local_index = true;

static void *startMonitor(MXS_MONITOR *, const MXS_CONFIG_PARAMETER *params);
static void stopMonitor(MXS_MONITOR *);
static void diagnostics(DCB *, const MXS_MONITOR *);
static json_t* diagnostics_json(const MXS_MONITOR *);
static MXS_MONITOR_SERVERS *get_candidate_master(MXS_MONITOR*);
static MXS_MONITOR_SERVERS *set_cluster_master(MXS_MONITOR_SERVERS *, MXS_MONITOR_SERVERS *, int);
static void disableMasterFailback(void *, int);
bool isGaleraEvent(mxs_monitor_event_t event);
static void update_sst_donor_nodes(MXS_MONITOR*, int);
static int compare_node_index(const void*, const void*);
static int compare_node_priority(const void*, const void*);
static void reset_cluster_info(GALERA_MONITOR *);
static GALERA_NODE_INFO *nodeval_dup(const GALERA_NODE_INFO *);
static void nodeval_free(GALERA_NODE_INFO *);
static void set_galera_cluster(MXS_MONITOR *);
static bool detect_cluster_size(const GALERA_MONITOR *, const int, const char *, const int);
static void set_cluster_members(MXS_MONITOR *);

/**
 * The module entry point routine. It is this routine that
 * must populate the structure that is referred to as the
 * "module object", this is a structure with the set of
 * external entry points for this module.
 *
 * @return The module object
 */
MXS_MODULE* MXS_CREATE_MODULE()
{
    MXS_NOTICE("Initialise the MySQL Galera Monitor module.");

    static MXS_MONITOR_OBJECT MyObject =
    {
        startMonitor,
        stopMonitor,
        diagnostics,
        diagnostics_json
    };

    static MXS_MODULE info =
    {
        MXS_MODULE_API_MONITOR,
        MXS_MODULE_GA,
        MXS_MONITOR_VERSION,
        "A Galera cluster monitor",
        "V2.0.0",
        MXS_NO_MODULE_CAPABILITIES,
        &MyObject,
        NULL, /* Process init. */
        NULL, /* Process finish. */
        NULL, /* Thread init. */
        NULL, /* Thread finish. */
        {
            {"disable_master_failback", MXS_MODULE_PARAM_BOOL, "false"},
            {"available_when_donor", MXS_MODULE_PARAM_BOOL, "false"},
            {"disable_master_role_setting", MXS_MODULE_PARAM_BOOL, "false"},
            {"root_node_as_master", MXS_MODULE_PARAM_BOOL, "false"},
            {"use_priority", MXS_MODULE_PARAM_BOOL, "false"},
            {
                "script",
                MXS_MODULE_PARAM_PATH,
                NULL,
                MXS_MODULE_OPT_PATH_X_OK
            },
            {
                "events",
                MXS_MODULE_PARAM_ENUM,
                MXS_MONITOR_EVENT_DEFAULT_VALUE,
                MXS_MODULE_OPT_NONE,
                mxs_monitor_event_enum_values
            },
            {"set_donor_nodes", MXS_MODULE_PARAM_BOOL, "false"},
            {MXS_END_MODULE_PARAMS}
        }
    };

    return &info;
}

/**
 * Start the instance of the monitor, returning a handle on the monitor.
 *
 * This function creates a thread to execute the actual monitoring.
 *
 * @return A handle to use when interacting with the monitor
 */
static void *
startMonitor(MXS_MONITOR *mon, const MXS_CONFIG_PARAMETER *params)
{
    GALERA_MONITOR *handle = mon->handle;
    if (handle != NULL)
    {
        handle->shutdown = 0;
        MXS_FREE(handle->script);
    }
    else
    {
        handle = (GALERA_MONITOR *) MXS_MALLOC(sizeof(GALERA_MONITOR));
        HASHTABLE *nodes_info = hashtable_alloc(MAX_NUM_SLAVES, hashtable_item_strhash, hashtable_item_strcmp);

        if (!handle || !nodes_info)
        {
            hashtable_free(nodes_info);
            MXS_FREE(handle);
            return NULL;
        }

        /* Set copy / free routines for hashtable */
        hashtable_memory_fns(nodes_info,
                             hashtable_item_strdup,
                             (HASHCOPYFN)nodeval_dup,
                             hashtable_item_free,
                             (HASHFREEFN)nodeval_free);

        handle->shutdown = 0;
        handle->id = MXS_MONITOR_DEFAULT_ID;
        handle->master = NULL;

        /* Initialise cluster nodes hash and Cluster info */
        handle->galera_nodes_info = nodes_info;
        handle->cluster_info.c_size = 0;
        handle->cluster_info.c_uuid = NULL;
        handle->monitor = mon;
    }

    handle->disableMasterFailback = config_get_bool(params, "disable_master_failback");
    handle->availableWhenDonor = config_get_bool(params, "available_when_donor");
    handle->disableMasterRoleSetting = config_get_bool(params, "disable_master_role_setting");
    handle->root_node_as_master = config_get_bool(params, "root_node_as_master");
    handle->use_priority = config_get_bool(params, "use_priority");
    handle->script = config_copy_string(params, "script");
    handle->events = config_get_enum(params, "events", mxs_monitor_event_enum_values);
    handle->set_donor_nodes = config_get_bool(params, "set_donor_nodes");

    /* Reset all data in the hashtable */
    reset_cluster_info(handle);


    /** SHOW STATUS doesn't require any special permissions */
    if (!check_monitor_permissions(mon, "SHOW STATUS LIKE 'wsrep_local_state'"))
    {
        MXS_ERROR("Failed to start monitor. See earlier errors for more information.");
        hashtable_free(handle->galera_nodes_info);
        MXS_FREE(handle->script);
        MXS_FREE(handle);
        return NULL;
    }

    if (thread_start(&handle->thread, monitorMain, handle) == NULL)
    {
        MXS_ERROR("Failed to start monitor thread for monitor '%s'.", mon->name);
        hashtable_free(handle->galera_nodes_info);
        MXS_FREE(handle->script);
        MXS_FREE(handle);
        return NULL;
    }

    return handle;
}

/**
 * Stop a running monitor
 *
 * @param arg   Handle on thr running monior
 */
static void
stopMonitor(MXS_MONITOR *mon)
{
    GALERA_MONITOR *handle = (GALERA_MONITOR *) mon->handle;

    handle->shutdown = 1;
    thread_wait(handle->thread);
}

/**
 * Diagnostic interface
 *
 * @param dcb   DCB to send output
 * @param arg   The monitor handle
 */
static void
diagnostics(DCB *dcb, const MXS_MONITOR *mon)
{
    const GALERA_MONITOR *handle = (const GALERA_MONITOR *) mon->handle;

    dcb_printf(dcb, "Master Failback:\t%s\n", (handle->disableMasterFailback == 1) ? "off" : "on");
    dcb_printf(dcb, "Available when Donor:\t%s\n", (handle->availableWhenDonor == 1) ? "on" : "off");
    dcb_printf(dcb, "Master Role Setting Disabled:\t%s\n",
               handle->disableMasterRoleSetting ? "on" : "off");
    dcb_printf(dcb, "Set wsrep_sst_donor node list:\t%s\n", (handle->set_donor_nodes == 1) ? "on" : "off");
    if (handle->cluster_info.c_uuid)
    {
        dcb_printf(dcb, "Galera Cluster UUID:\t%s\n", handle->cluster_info.c_uuid);
        dcb_printf(dcb, "Galera Cluster size:\t%d\n", handle->cluster_info.c_size);
    }
    else
    {
        dcb_printf(dcb, "Galera Cluster NOT set:\tno member nodes\n");
    }
}

/**
 * Diagnostic interface
 *
 * @param arg   The monitor handle
 */
static json_t* diagnostics_json(const MXS_MONITOR *mon)
{
    json_t* rval = json_object();
    const GALERA_MONITOR *handle = (const GALERA_MONITOR *)mon->handle;

    json_object_set_new(rval, "disable_master_failback", json_boolean(handle->disableMasterFailback));
    json_object_set_new(rval, "disable_master_role_setting", json_boolean(handle->disableMasterRoleSetting));
    json_object_set_new(rval, "root_node_as_master", json_boolean(handle->root_node_as_master));
    json_object_set_new(rval, "use_priority", json_boolean(handle->use_priority));
    json_object_set_new(rval, "set_donor_nodes", json_boolean(handle->set_donor_nodes));

    if (handle->script)
    {
        json_object_set_new(rval, "script", json_string(handle->script));
    }

    if (handle->cluster_info.c_uuid)
    {
        json_object_set_new(rval, "cluster_uuid", json_string(handle->cluster_info.c_uuid));
        json_object_set_new(rval, "cluster_size", json_integer(handle->cluster_info.c_size));
    }

    return rval;
}

/**
 * Monitor an individual server. Does not deal with the setting of master or
 * slave bits, except for clearing them when a server is not joined to the
 * cluster.
 *
 * @param handle        The MySQL Monitor object
 * @param database      The database to probe
 */
static void
monitorDatabase(MXS_MONITOR *mon, MXS_MONITOR_SERVERS *database)
{
    GALERA_MONITOR* handle = (GALERA_MONITOR*) mon->handle;
    MYSQL_ROW row;
    MYSQL_RES *result, *result2;
    int isjoined = 0;
    char *server_string;

    /* Don't even probe server flagged as in maintenance */
    if (SERVER_IN_MAINT(database->server))
    {
        return;
    }

    /** Store previous status */
    database->mon_prev_status = database->server->status;

    mxs_connect_result_t rval = mon_ping_or_connect_to_db(mon, database);
    if (rval != MONITOR_CONN_OK)
    {
        if (mysql_errno(database->con) == ER_ACCESS_DENIED_ERROR)
        {
            server_set_status_nolock(database->server, SERVER_AUTH_ERROR);
        }
        else
        {
            server_clear_status_nolock(database->server, SERVER_AUTH_ERROR);
        }

        database->server->node_id = -1;

        server_clear_status_nolock(database->server, SERVER_RUNNING);

        if (mon_status_changed(database) && mon_print_fail_status(database))
        {
            mon_log_connect_error(database, rval);
        }

        return;
    }

    /* If we get this far then we have a working connection */
    server_set_status_nolock(database->server, SERVER_RUNNING);

    /* get server version string */
    mxs_mysql_set_server_version(database->con, database->server);
    server_string = database->server->version_string;

    /* Check if the the Galera FSM shows this node is joined to the cluster */
    char *cluster_member = "SHOW STATUS WHERE Variable_name IN"
                           " ('wsrep_cluster_state_uuid',"
                           " 'wsrep_cluster_size',"
                           " 'wsrep_local_index',"
                           " 'wsrep_local_state')";

    if (mysql_query(database->con, cluster_member) == 0
        && (result = mysql_store_result(database->con)) != NULL)
    {
        if (mysql_field_count(database->con) < 2)
        {
            mysql_free_result(result);
            MXS_ERROR("Unexpected result for \"%s\". "
                      "Expected 2 columns. MySQL Version: %s",
                      cluster_member, server_string);
            return;
        }
        GALERA_NODE_INFO info = {};
        while ((row = mysql_fetch_row(result)))
        {
            if (strcmp(row[0], "wsrep_cluster_size") == 0)
            {
                info.cluster_size = atoi(row[1]);
            }

            if (strcmp(row[0], "wsrep_local_index") == 0)
            {
                char* endchar;
                long local_index = strtol(row[1], &endchar, 10);
                if (*endchar != '\0' ||
                    (errno == ERANGE && (local_index == LONG_MAX || local_index == LONG_MIN)))
                {
                    if (warn_erange_on_local_index)
                    {
                        MXS_WARNING("Invalid 'wsrep_local_index' on server '%s': %s",
                                    database->server->unique_name, row[1]);
                        warn_erange_on_local_index = false;
                    }
                    local_index = -1;
                    /* Force joined = 0 */
                    info.joined = 0;
                }

                info.local_index = local_index;
            }

            if (strcmp(row[0], "wsrep_local_state") == 0)
            {
                if (strcmp(row[1], "4") == 0)
                {
                    info.joined = 1;
                }
                /* Check if the node is a donor and is using xtrabackup, in this case it can stay alive */
                else if (strcmp(row[1], "2") == 0 && handle->availableWhenDonor == 1)
                {
                    if (mysql_query(database->con, "SHOW VARIABLES LIKE 'wsrep_sst_method'") == 0
                        && (result2 = mysql_store_result(database->con)) != NULL)
                    {
                        if (mysql_field_count(database->con) < 2)
                        {
                            mysql_free_result(result);
                            mysql_free_result(result2);
                            MXS_ERROR("Unexpected result for \"SHOW VARIABLES LIKE "
                                      "'wsrep_sst_method'\". Expected 2 columns."
                                      " MySQL Version: %s", server_string);
                            return;
                        }
                        while ((row = mysql_fetch_row(result2)))
                        {
                            if (strncmp(row[1], "xtrabackup", 10) == 0)
                            {
                                info.joined = 1;
                            }
                        }
                        mysql_free_result(result2);
                    }
                }
                else
                {
<<<<<<< HEAD
                    /* Force joined = 0 */
                    info.joined = 0;
                }
=======
                    mon_report_query_error(database);
                }
            }
        }
        mysql_free_result(result);
    }
    else
    {
        mon_report_query_error(database);
    }
>>>>>>> f7b87444

                info.local_state = atoi(row[1]);
            }

            /* We can check:
             * wsrep_local_state == 0
             * wsrep_cluster_size == 0
             * wsrep_cluster_state_uuid == ""
             */
            if (strcmp(row[0], "wsrep_cluster_state_uuid") == 0)
            {
                if (row[1] == NULL || !strlen(row[1]))
                {
                    MXS_DEBUG("Node %s is not running Galera Cluster",
                              database->server->unique_name);
                    info.cluster_uuid = NULL;
                    info.joined = 0;
                }
                else
                {
                    info.cluster_uuid = MXS_STRDUP(row[1]);
                }
            }
        }
<<<<<<< HEAD

        database->server->node_id = info.joined ? info.local_index : -1;
=======
        else
        {
            mon_report_query_error(database);
        }
        server_set_status_nolock(&temp_server, SERVER_JOINED);
    }
    else
    {
        server_clear_status_nolock(&temp_server, SERVER_JOINED);
    }
>>>>>>> f7b87444

        /* Add server pointer */
        info.node = database->server;

        /* Galera Cluster vars fetch */
        HASHTABLE *table = handle->galera_nodes_info;
        GALERA_NODE_INFO *node = hashtable_fetch(table, database->server->unique_name);
        if (node)
        {
            MXS_DEBUG("Node %s is present in galera_nodes_info, updtating info",
                      database->server->unique_name);

            MXS_FREE(node->cluster_uuid);
            /* Update node data */
            memcpy(node, &info, sizeof(GALERA_NODE_INFO));
        }
        else
        {
            if (hashtable_add(table, database->server->unique_name, &info))
            {
                MXS_DEBUG("Added %s to galera_nodes_info",
                          database->server->unique_name);
            }
            /* Free the info.cluster_uuid as it's been added to the table */
            MXS_FREE(info.cluster_uuid);
        }

        MXS_DEBUG("Server %s: local_state %d, local_index %d, UUID %s, size %d, possible member %d",
                  database->server->unique_name,
                  info.local_state,
                  info.local_index,
                  info.cluster_uuid ? info.cluster_uuid : "_none_",
                  info.cluster_size,
                  info.joined);

        mysql_free_result(result);
    }
}

/**
 * The entry point for the monitoring module thread
 *
 * @param arg   The handle of the monitor
 */
static void
monitorMain(void *arg)
{
    GALERA_MONITOR *handle = (GALERA_MONITOR*)arg;
    MXS_MONITOR* mon = handle->monitor;
    MXS_MONITOR_SERVERS *ptr;
    size_t nrounds = 0;
    MXS_MONITOR_SERVERS *candidate_master = NULL;
    int master_stickiness;
    int is_cluster = 0;
    int log_no_members = 1;

    master_stickiness = handle->disableMasterFailback;
    if (mysql_thread_init())
    {
        MXS_ERROR("mysql_thread_init failed in monitor module. Exiting.");
        return;
    }
    handle->status = MXS_MONITOR_RUNNING;

    while (1)
    {
        if (handle->shutdown)
        {
            handle->status = MXS_MONITOR_STOPPING;
            mysql_thread_end();
            handle->status = MXS_MONITOR_STOPPED;
            return;
        }

        /** Wait base interval */
        thread_millisleep(MXS_MON_BASE_INTERVAL_MS);

        /**
         * Calculate how far away the monitor interval is from its full
         * cycle and if monitor interval time further than the base
         * interval, then skip monitoring checks. Excluding the first
         * round.
         */
        if (nrounds != 0 &&
            (((nrounds * MXS_MON_BASE_INTERVAL_MS) % mon->interval) >=
             MXS_MON_BASE_INTERVAL_MS) && (!mon->server_pending_changes))
        {
            nrounds += 1;
            continue;
        }

        nrounds += 1;

        /* reset cluster members counter */
        is_cluster = 0;

        lock_monitor_servers(mon);
        servers_status_pending_to_current(mon);

        ptr = mon->databases;
        while (ptr)
        {
            ptr->mon_prev_status = ptr->server->status;

            monitorDatabase(mon, ptr);

            /* Log server status change */
            if (mon_status_changed(ptr))
            {
                MXS_DEBUG("Backend server [%s]:%d state : %s",
                          ptr->server->name,
                          ptr->server->port,
                          STRSRVSTATUS(ptr->server));
            }

            if (SERVER_IS_DOWN(ptr->server))
            {
                /** Increase this server'e error count */
                ptr->mon_err_count += 1;

            }
            else
            {
                /** Reset this server's error count */
                ptr->mon_err_count = 0;
            }

            ptr = ptr->next;
        }

        /* Try to set a Galera cluster based on
         * UUID and cluster_size each node reports:
         * no multiple clusters UUID are allowed.
         */
        set_galera_cluster(mon);

        /*
         * Let's select a master server:
         * it could be the candidate master following MXS_MIN(node_id) rule or
         * the server that was master in the previous monitor polling cycle
         * Decision depends on master_stickiness value set in configuration
         */

        /* get the candidate master, following MXS_MIN(node_id) rule */
        candidate_master = get_candidate_master(mon);

        handle->master = set_cluster_master(handle->master, candidate_master, master_stickiness);

        ptr = mon->databases;

        while (ptr)
        {
            const int repl_bits = (SERVER_SLAVE | SERVER_MASTER | SERVER_MASTER_STICKINESS);
            if (SERVER_IS_JOINED(ptr->server) && !handle->disableMasterRoleSetting)
            {
                if (ptr != handle->master)
                {
                    /* set the Slave role and clear master stickiness */
                    server_clear_set_status(ptr->server, repl_bits, SERVER_SLAVE);
                }
                else
                {
                    if (candidate_master &&
                        handle->master->server->node_id != candidate_master->server->node_id)
                    {
                        /* set master role and master stickiness */
                        server_clear_set_status(ptr->server, repl_bits,
                                                (SERVER_MASTER | SERVER_MASTER_STICKINESS));
                    }
                    else
                    {
                        /* set master role and clear master stickiness */
                        server_clear_set_status(ptr->server, repl_bits, SERVER_MASTER);
                    }
                }

                is_cluster++;
            }
            else
            {
                server_clear_set_status(ptr->server, repl_bits, 0);
            }
            ptr = ptr->next;
        }

        if (is_cluster == 0 && log_no_members)
        {
            MXS_ERROR("There are no cluster members");
            log_no_members = 0;
        }
        else
        {
            if (is_cluster > 0 && log_no_members == 0)
            {
                MXS_NOTICE("Found cluster members");
                log_no_members = 1;
            }
        }

        /**
         * After updating the status of all servers, check if monitor events
         * need to be launched.
         */
        mon_process_state_changes(mon, handle->script, handle->events);

        mon_hangup_failed_servers(mon);

        servers_status_current_to_pending(mon);

        /* Set the global var "wsrep_sst_donor"
         * with a sorted list of "wsrep_node_name" for slave nodes
         */
        if (handle->set_donor_nodes)
        {
            update_sst_donor_nodes(mon, is_cluster);
        }

        release_monitor_servers(mon);
    }
}

/**
 * get candidate master from all nodes
 *
 * The current available rule: get the server with MXS_MIN(node_id)
 * node_id comes from 'wsrep_local_index' variable
 *
 * @param   servers The monitored servers list
 * @return  The candidate master on success, NULL on failure
 */
static MXS_MONITOR_SERVERS *get_candidate_master(MXS_MONITOR* mon)
{
    MXS_MONITOR_SERVERS *moitor_servers = mon->databases;
    MXS_MONITOR_SERVERS *candidate_master = NULL;
    GALERA_MONITOR* handle = mon->handle;
    long min_id = -1;
    int minval = INT_MAX;
    int currval;
    const char* value;
    /* set min_id to the lowest value of moitor_servers->server->node_id */
    while (moitor_servers)
    {
        if (!SERVER_IN_MAINT(moitor_servers->server) && SERVER_IS_JOINED(moitor_servers->server))
        {

            moitor_servers->server->depth = 0;

            if (handle->use_priority && (value = server_get_parameter(moitor_servers->server, "priority")) != NULL)
            {
                /** The server has a priority  */
                if ((currval = atoi(value)) > 0)
                {
                    /** The priority is valid */
                    if (currval < minval && currval > 0)
                    {
                        minval = currval;
                        candidate_master = moitor_servers;
                    }
                }
            }
            else if (moitor_servers->server->node_id >= 0 &&
                     (!handle->use_priority || /** Server priority disabled*/
                      candidate_master == NULL || /** No candidate chosen */
                      server_get_parameter(candidate_master->server, "priority") == NULL)) /** Candidate has no priority */
            {
                if (min_id < 0 || moitor_servers->server->node_id < min_id)
                {
                    min_id = moitor_servers->server->node_id;
                    candidate_master = moitor_servers;
                }
            }
        }
        moitor_servers = moitor_servers->next;
    }

    if (!handle->use_priority && !handle->disableMasterFailback  &&
        handle->root_node_as_master && min_id > 0)
    {
        /** The monitor couldn't find the node with wsrep_local_index of 0.
         * This means that we can't connect to the root node of the cluster.
         *
         * If the node is down, the cluster would recalculate the index values
         * and we would find it. In this case, we just can't connect to it.
         */

        candidate_master = NULL;
    }

    return candidate_master;
}

/**
 * set the master server in the cluster
 *
 * master could be the last one from previous monitor cycle Iis running) or
 * the candidate master.
 * The selection is based on the configuration option mapped to master_stickiness
 * The candidate master may change over time due to
 * 'wsrep_local_index' value change in the Galera Cluster
 * Enabling master_stickiness will avoid master change unless a failure is spotted
 *
 * @param   current_master Previous master server
 * @param   candidate_master The candidate master server accordingly to the selection rule
 * @return  The  master node pointer (could be NULL)
 */
static MXS_MONITOR_SERVERS *set_cluster_master(MXS_MONITOR_SERVERS *current_master,
                                               MXS_MONITOR_SERVERS *candidate_master,
                                               int master_stickiness)
{
    /*
     * if current master is not set or master_stickiness is not enable
     * just return candidate_master.
     */
    if (current_master == NULL || master_stickiness == 0)
    {
        return candidate_master;
    }
    else
    {
        /*
         * if current_master is still a cluster member use it
         *
         */
        if (SERVER_IS_JOINED(current_master->server) && (!SERVER_IN_MAINT(current_master->server)))
        {
            return current_master;
        }
        else
        {
            return candidate_master;
        }
    }
}

/**
 * Set the global variable wsrep_sst_donor in the cluster
 *
 * The monitor user must have the privileges for setting global vars.
 *
 * Galera monitor fetches from each joined slave node the var 'wsrep_node_name'
 * A list of nodes is automatically build and it's sorted by wsrep_local_index DESC
 * or by priority ASC if use_priority option is set.
 *
 * The list is then added to SET GLOBAL VARIABLE wrep_sst_donor =
 * The variable must be sent to all slave nodes.
 *
 * All slave nodes have a sorted list of nodes tht can be used as donor nodes.
 *
 * If there is only one node the funcion returns,
 *
 * @param   mon        The monitor handler
 * @param   is_cluster The number of joined nodes
 */
static void update_sst_donor_nodes(MXS_MONITOR *mon, int is_cluster)
{
    MXS_MONITOR_SERVERS *ptr;
    MYSQL_ROW row;
    MYSQL_RES *result;
    GALERA_MONITOR *handle = mon->handle;
    bool ignore_priority = true;

    if (is_cluster == 1)
    {
        MXS_DEBUG("Only one server in the cluster: update_sst_donor_nodes is not performed");
        return;
    }

    unsigned int found_slaves = 0;
    MXS_MONITOR_SERVERS *node_list[is_cluster - 1];
    /* Donor list size = DONOR_LIST_SET_VAR + n_hosts * max_host_len + n_hosts + 1 */

    char *donor_list = MXS_CALLOC(1, strlen(DONOR_LIST_SET_VAR) +
                                  is_cluster * DONOR_NODE_NAME_MAX_LEN +
                                  is_cluster + 1);

    if (donor_list == NULL)
    {
        MXS_ERROR("can't execute update_sst_donor_nodes() due to memory allocation error");
        return;
    }

    strcpy(donor_list, DONOR_LIST_SET_VAR);

    ptr = mon->databases;

    /* Create an array of slave nodes */
    while (ptr)
    {
        if (SERVER_IS_JOINED(ptr->server) && SERVER_IS_SLAVE(ptr->server))
        {
            node_list[found_slaves] = (MXS_MONITOR_SERVERS *)ptr;
            found_slaves++;

            /* Check the server parameter "priority"
             * If no server has "priority" set, then
             * the server list will be order by default method.
             */
            if (handle->use_priority &&
                server_get_parameter(ptr->server, "priority"))
            {
                ignore_priority = false;
            }
        }
        ptr = ptr->next;
    }

    if (ignore_priority && handle->use_priority)
    {
        MXS_DEBUG("Use priority is set but no server has priority parameter. "
                  "Donor server list will be ordered by 'wsrep_local_index'");
    }

    /* Set order type */
    bool sort_order = (!ignore_priority) && (int)handle->use_priority;

    /* Sort the array */
    qsort(node_list,
          found_slaves,
          sizeof(MXS_MONITOR_SERVERS *),
          sort_order ? compare_node_priority : compare_node_index);

    /* Select nodename from each server and append it to node_list */
    for (int k = 0; k < found_slaves; k++)
    {
        MXS_MONITOR_SERVERS *ptr = node_list[k];

        /* Get the Galera node name */
        if (mysql_query(ptr->con, "SHOW VARIABLES LIKE 'wsrep_node_name'") == 0
            && (result = mysql_store_result(ptr->con)) != NULL)
        {
            if (mysql_field_count(ptr->con) < 2)
            {
                mysql_free_result(result);
                MXS_ERROR("Unexpected result for \"SHOW VARIABLES LIKE 'wsrep_node_name'\". "
                          "Expected 2 columns");
                return;
            }

            while ((row = mysql_fetch_row(result)))
            {
                MXS_DEBUG("wsrep_node_name name for %s is [%s]",
                          ptr->server->unique_name,
                          row[1]);

                strncat(donor_list, row[1], DONOR_NODE_NAME_MAX_LEN);
                strcat(donor_list, ",");
            }

            mysql_free_result(result);
        }
        else
        {
            mon_report_query_error(ptr);
        }
    }

    int donor_list_size = strlen(donor_list);
    if (donor_list[donor_list_size - 1] == ',')
    {
        donor_list[donor_list_size - 1] = '\0';
    }

    strcat(donor_list, "\"");

    MXS_DEBUG("Sending %s to all slave nodes",
              donor_list);

    /* Set now rep_sst_donor in each slave node */
    for (int k = 0; k < found_slaves; k++)
    {
        MXS_MONITOR_SERVERS *ptr = node_list[k];
        /* Set the Galera SST donor node list */
        if (mysql_query(ptr->con, donor_list) == 0)
        {
            MXS_DEBUG("SET GLOBAL rep_sst_donor OK in node %s",
                      ptr->server->unique_name);
        }
        else
        {
            MXS_ERROR("SET GLOBAL rep_sst_donor error in node %s: %s",
                      ptr->server->unique_name,
                      mysql_error(ptr->con));
        }
    }

    MXS_FREE(donor_list);
}

/**
 * Compare routine for slave nodes sorted by 'wsrep_local_index'
 *
 * The default order is DESC.
 *
 * Nodes with lowest 'wsrep_local_index' value
 * are at the end of the list.
 *
 * @param   a        Pointer to array value
 * @param   b        Pointer to array value
 * @return  A number less than, threater than or equal to 0
 */

static int compare_node_index (const void *a, const void *b)
{
    const MXS_MONITOR_SERVERS *s_a = *(MXS_MONITOR_SERVERS * const *)a;
    const MXS_MONITOR_SERVERS *s_b = *(MXS_MONITOR_SERVERS * const *)b;

    // Order is DESC: b - a
    return s_b->server->node_id - s_a->server->node_id;
}

/**
 * Compare routine for slave nodes sorted by node priority
 *
 * The default order is DESC.
 *
 * Some special cases, i.e: no give priority, or 0 value
 * are handled.
 *
 * Note: the master selection algorithm is:
 * node with lowest priority value and > 0
 *
 * This sorting function will add master candidates
 * at the end of the list.
 *
 * @param   a        Pointer to array value
 * @param   b        Pointer to array value
 * @return  A number less than, threater than or equal to 0
 */

static int compare_node_priority (const void *a, const void *b)
{
    const MXS_MONITOR_SERVERS *s_a = *(MXS_MONITOR_SERVERS * const *)a;
    const MXS_MONITOR_SERVERS *s_b = *(MXS_MONITOR_SERVERS * const *)b;

    const char *pri_a = server_get_parameter(s_a->server, "priority");
    const char *pri_b = server_get_parameter(s_b->server, "priority");

    /**
     * Check priority parameter:
     *
     * Return a - b in case of issues
     */
    if (!pri_a && pri_b)
    {
        MXS_DEBUG("Server %s has no given priority. It will be at the beginning of the list",
                  s_a->server->unique_name);
        return -(INT_MAX - 1);
    }
    else if (pri_a && !pri_b)
    {
        MXS_DEBUG("Server %s has no given priority. It will be at the beginning of the list",
                  s_b->server->unique_name);
        return INT_MAX - 1;
    }
    else if (!pri_a && !pri_b)
    {
        MXS_DEBUG("Servers %s and %s have no given priority. They be at the beginning of the list",
                  s_a->server->unique_name,
                  s_b->server->unique_name);
        return 0;
    }

    /* The given  priority is valid */
    int pri_val_a = atoi(pri_a);
    int pri_val_b = atoi(pri_b);

    /* Return a - b in case of issues */
    if ((pri_val_a < INT_MAX && pri_val_a > 0) && !(pri_val_b < INT_MAX && pri_val_b > 0))
    {
        return pri_val_a;
    }
    else if (!(pri_val_a < INT_MAX && pri_val_a > 0) && (pri_val_b < INT_MAX && pri_val_b > 0))
    {
        return -pri_val_b;
    }
    else if (!(pri_val_a < INT_MAX && pri_val_a > 0) && !(pri_val_b < INT_MAX && pri_val_b > 0))
    {
        return 0;
    }

    // The order is DESC: b -a
    return pri_val_b - pri_val_a;
}

/**
 * When monitor starts all entries in hashable are deleted
 *
 * @param handle    The Galera specific data
 */
static void reset_cluster_info(GALERA_MONITOR *handle)
{
    int n_nodes = 0;
    HASHITERATOR *iterator;
    HASHTABLE *table = handle->galera_nodes_info;
    void *key;

    /* Delete all entries in the hashtable */
    while ((iterator = hashtable_iterator(table)))
    {
        key = hashtable_next(iterator);
        if (!key)
        {
            break;
        }
        else
        {
            hashtable_iterator_free(iterator);
            hashtable_delete(table, key);
        }
    }
}

/**
 * Copy routine for hashtable values
 *
 * @param in    The nut data
 * @return      The copied data or NULL
 */
static GALERA_NODE_INFO *nodeval_dup(const GALERA_NODE_INFO *in)
{
    if (in == NULL ||
        in->cluster_size == 0 ||
        in->cluster_uuid == NULL ||
        in->node == NULL)
    {
        return NULL;
    }

    GALERA_NODE_INFO *rval = (GALERA_NODE_INFO *) MXS_CALLOC(1, sizeof(GALERA_NODE_INFO));
    char* uuid = MXS_STRDUP(in->cluster_uuid);

    if (!uuid || !rval)
    {
        MXS_FREE(rval);
        MXS_FREE(uuid);
        return NULL;
    }

    rval->cluster_uuid = uuid;
    rval->cluster_size = in->cluster_size;
    rval->local_index = in->local_index;
    rval->local_state = in->local_state;
    rval->node = in->node;
    rval->joined = in->joined;

    return (void *) rval;
}

/**
 * Free routine for hashtable values
 *
 * @param in    The data to be freed
 */
static void nodeval_free(GALERA_NODE_INFO *in)
{
    if (in)
    {
        MXS_FREE(in->cluster_uuid);
        MXS_FREE(in);
    }
}

/**
 * Detect possible cluster_uuid and cluster_size
 * in monitored nodes.
 * Set the cluster memebership in nodes
 * if a cluster can be set.
 *
 * @param mon The Monitor Instance
 */
static void set_galera_cluster(MXS_MONITOR *mon)
{
    GALERA_MONITOR *handle = mon->handle;
    int ret = false;
    int n_nodes = 0;
    HASHITERATOR *iterator;
    HASHTABLE *table = handle->galera_nodes_info;
    char *key;
    GALERA_NODE_INFO *value;
    int cluster_size = 0;
    char *cluster_uuid = NULL;

    /* Fetch all entries in the hashtable */
    if ((iterator = hashtable_iterator(table)) != NULL)
    {
        /* Get the Key */
        while ((key = hashtable_next(iterator)) != NULL)
        {
            /* fetch the Value for the Key */
            value = hashtable_fetch(table, key);
            if (value)
            {
                if (!SERVER_IN_MAINT(value->node) &&
                    SERVER_IS_RUNNING(value->node) &&
                    value->joined)
                {
                    /* This server can be part of a cluster */
                    n_nodes++;

                    /* Set cluster_uuid for nodes that report
                     * highest value of cluster_size
                     */
                    if (value->cluster_size > cluster_size)
                    {
                        cluster_size = value->cluster_size;
                        cluster_uuid = value->cluster_uuid;
                    }

                    MXS_DEBUG("Candidate cluster member %s: UUID %s, joined nodes %d",
                              value->node->unique_name,
                              value->cluster_uuid,
                              value->cluster_size);
                }
            }
        }

        hashtable_iterator_free(iterator);
    }

    /**
     * Detect if a possible cluster can
     * be set with n_nodes and cluster_size
     *
     * Special cases for n_nodes = 0 or 1.
     * If cluster_size > 1 there is rule
     */
    ret = detect_cluster_size(handle,
                              n_nodes,
                              cluster_uuid,
                              cluster_size);
    /**
     * Free && set the new cluster_uuid:
     * Handling the special case n_nodes == 1
     */
    if (ret || (!ret && n_nodes != 1))
    {
        /* Set the new cluster_uuid */
        MXS_FREE(handle->cluster_info.c_uuid);
        handle->cluster_info.c_uuid = ret ? MXS_STRDUP(cluster_uuid) : NULL;
        handle->cluster_info.c_size = cluster_size;
    }

    /**
     * Set the JOINED status in cluster members only, if any.
     */
    set_cluster_members(mon);
}

/**
 * Set the SERVER_JOINED in member nodes only
 *
 * Status bits SERVER_JOINED, SERVER_SLAVE, SERVER_MASTER
 * and SERVER_MASTER_STICKINESS are removed
 * in non member nodes.
 *
 * @param mon   The Monitor Instance
 */
static void set_cluster_members(MXS_MONITOR *mon)
{
    GALERA_MONITOR *handle = mon->handle;
    GALERA_NODE_INFO *value;
    MXS_MONITOR_SERVERS *ptr;
    char *c_uuid = handle->cluster_info.c_uuid;
    int c_size = handle->cluster_info.c_size;

    ptr = mon->databases;
    while (ptr)
    {
        /* Fetch cluster info for this server, if any */
        value = hashtable_fetch(handle->galera_nodes_info, ptr->server->unique_name);

        if (value && handle->cluster_info.c_uuid)
        {
            /* Check whether this server is a candidate member */
            if (!SERVER_IN_MAINT(ptr->server) &&
                SERVER_IS_RUNNING(ptr->server) &&
                value->joined &&
                strcmp(value->cluster_uuid, c_uuid) == 0 &&
                value->cluster_size == c_size)
            {
                /* Server is member of current cluster */
                server_set_status_nolock(ptr->server, SERVER_JOINED);
            }
            else
            {
                /* This server is not part of current cluster */
                server_clear_status_nolock(ptr->server, SERVER_JOINED);
            }
        }
        else
        {
            /* This server is not member of any cluster */
            server_clear_status_nolock(ptr->server, SERVER_JOINED);
        }

        /* Clear bits for non member nodes */
        if (!SERVER_IN_MAINT(ptr->server) && (!SERVER_IS_JOINED(ptr->server)))
        {
            ptr->server->depth = -1;
            ptr->server->node_id = -1;

            /* clear M/S status */
            server_clear_status_nolock(ptr->server, SERVER_SLAVE);
            server_clear_status_nolock(ptr->server, SERVER_MASTER);

            /* clear master sticky status */
            server_clear_status_nolock(ptr->server, SERVER_MASTER_STICKINESS);
        }

        ptr = ptr->next;
    }
}

/**
 * Detect whether a Galer cluster can be set.
 *
 * @param handle          The Galera specific data
 * @param n_nodes         Nodes configured for this monitor
 * @param cluster_uuid    Possible cluster_uuid in nodes
 * @param cluster_size    Possible cluster_size in nodes
 * @return                True is a cluster can be set
 */
static bool detect_cluster_size(const GALERA_MONITOR *handle,
                                const int n_nodes,
                                const char *candidate_uuid,
                                const int candidate_size)
{
    bool ret = false;
    char *c_uuid = handle->cluster_info.c_uuid;
    int c_size = handle->cluster_info.c_size;

    /**
     * Decide whether we have a cluster
     */
    if (n_nodes == 0)
    {
        /* Log change if a previous UUID was set */
        if (c_uuid != NULL)
        {
            MXS_INFO("No nodes found to be part of a Galera cluster right now: aborting");
        }
    }
    else if (n_nodes == 1)
    {
        char *msg = "Galera cluster with 1 node only";

        /* If 1 node only:
         * ifc_uuid is not set, return value will be true.
         * if c_uuid is equal to candidate_uuid, return value will be true.
         */
        if (c_uuid == NULL ||
            (c_uuid && strcmp(c_uuid, candidate_uuid) == 0))
        {
            ret = true;
        }

        /* Log change if no previous UUID was set */
        if (c_uuid == NULL)
        {
            if (ret)
            {
                MXS_INFO("%s has UUID %s: continue", msg, candidate_uuid);
            }
        }
        else
        {
            if (strcmp(c_uuid, candidate_uuid) && c_size != 1)
            {
                /* This error should be logged once */
                MXS_ERROR("%s and its UUID %s is different from previous set one %s: aborting",
                          msg,
                          candidate_uuid,
                          c_uuid);
            }
        }
    }
    else
    {
        int min_cluster_size = (n_nodes / 2) + 1;

        /* Return true if there are enough members */
        if (candidate_size >= min_cluster_size)
        {
            ret = true;
            /* Log the successful change once */
            if (c_uuid == NULL ||
                (c_uuid && strcmp(c_uuid, candidate_uuid)))
            {
                MXS_INFO("Galera cluster UUID is now %s with %d members of %d nodes",
                         candidate_uuid, candidate_size, n_nodes);
            }
        }
        else
        {
            if (!ret && c_uuid)
            {
                /* This error is being logged at every monitor cycle */
                MXS_ERROR("Galera cluster cannot be set with %d members of %d:"
                          " not enough nodes (%d at least)",
                          candidate_size, n_nodes, min_cluster_size);
            }
        }
    }

    return ret;
}<|MERGE_RESOLUTION|>--- conflicted
+++ resolved
@@ -394,25 +394,16 @@
                         }
                         mysql_free_result(result2);
                     }
+                    else
+                    {
+                        mon_report_query_error(database);
+                    }
                 }
                 else
                 {
-<<<<<<< HEAD
                     /* Force joined = 0 */
                     info.joined = 0;
                 }
-=======
-                    mon_report_query_error(database);
-                }
-            }
-        }
-        mysql_free_result(result);
-    }
-    else
-    {
-        mon_report_query_error(database);
-    }
->>>>>>> f7b87444
 
                 info.local_state = atoi(row[1]);
             }
@@ -437,21 +428,8 @@
                 }
             }
         }
-<<<<<<< HEAD
 
         database->server->node_id = info.joined ? info.local_index : -1;
-=======
-        else
-        {
-            mon_report_query_error(database);
-        }
-        server_set_status_nolock(&temp_server, SERVER_JOINED);
-    }
-    else
-    {
-        server_clear_status_nolock(&temp_server, SERVER_JOINED);
-    }
->>>>>>> f7b87444
 
         /* Add server pointer */
         info.node = database->server;
@@ -488,6 +466,10 @@
                   info.joined);
 
         mysql_free_result(result);
+    }
+    else
+    {
+        mon_report_query_error(database);
     }
 }
 
@@ -931,9 +913,7 @@
         }
         else
         {
-            MXS_ERROR("SET GLOBAL rep_sst_donor error in node %s: %s",
-                      ptr->server->unique_name,
-                      mysql_error(ptr->con));
+            mon_report_query_error(ptr);
         }
     }
 
