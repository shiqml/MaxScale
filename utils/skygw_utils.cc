--- conflicted
+++ resolved
@@ -33,11 +33,8 @@
 #include <sys/time.h>
 #include "skygw_utils.h"
 #include <atomic.h>
-<<<<<<< HEAD
 #include <random_jkiss.h>
-=======
 #include <pcre2.h>
->>>>>>> 43c7ccdd
 
 #if defined(MLIST)
 
