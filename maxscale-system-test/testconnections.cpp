--- conflicted
+++ resolved
@@ -316,11 +316,7 @@
 
     copy_all_logs();
 
-<<<<<<< HEAD
-/*  Temporary commnted out due to Galera failure in case of revert
-=======
     /* Temporary disable snapshot revert due to Galera failures
->>>>>>> 583c63e7
     if (global_result != 0 )
     {
         if (no_vm_revert)
@@ -332,12 +328,8 @@
             tprintf("Reverting snapshot\n");
             revert_snapshot((char*) "clean");
         }
-<<<<<<< HEAD
-    }*/
-=======
     }
     */
->>>>>>> 583c63e7
 
     delete repl;
     if (!no_galera)
