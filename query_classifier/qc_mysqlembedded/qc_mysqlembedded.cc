--- conflicted
+++ resolved
@@ -2009,13 +2009,7 @@
             {
                 Item_ref* ref_item = static_cast<Item_ref*>(item);
 
-<<<<<<< HEAD
                 add_field_info(pi, item, usage, excludep);
-=======
-    while (lex->current_select)
-    {
-        tbl = skygw_get_affected_tables(lex);
->>>>>>> 7ddb4d8e
 
                 size_t n_items = ref_item->cols();
 
