--- conflicted
+++ resolved
@@ -75,12 +75,9 @@
 static  void    setInterval(void *, unsigned long);
 static  void    defaultId(void *, unsigned long);
 static	void	replicationHeartbeat(void *, int);
-<<<<<<< HEAD
 static	SERVER   *getServerByNodeId(MONITOR_SERVERS *, int);
-=======
 static  bool    mon_status_changed(MONITOR_SERVERS* mon_srv);
 static  bool    mon_print_fail_status(MONITOR_SERVERS* mon_srv);
->>>>>>> b2d7d28b
 
 static MONITOR_OBJECT MyObject = { startMonitor, stopMonitor, registerServer, unregisterServer, defaultUser, diagnostics, setInterval, defaultId, replicationHeartbeat };
 
@@ -806,7 +803,42 @@
 	memcpy(&handle->replicationHeartbeat, &replicationHeartbeat, sizeof(int));
 }
 
-<<<<<<< HEAD
+static bool mon_status_changed(
+        MONITOR_SERVERS* mon_srv)
+{
+        bool succp;
+        
+        if (mon_srv->mon_prev_status != mon_srv->server->status)
+        {
+                succp = true;
+        }
+        else
+        {
+                succp = false;
+        }
+        return succp;
+}
+
+static bool mon_print_fail_status(
+        MONITOR_SERVERS* mon_srv)
+{
+        bool succp;
+        int errcount = mon_srv->mon_err_count;
+        uint8_t modval;
+        
+        modval = 1<<(MIN(errcount/10, 7));
+
+        if (SERVER_IS_DOWN(mon_srv->server) && errcount%modval == 0)
+        {
+                succp = true;
+        }
+        else
+        {
+                succp = false;
+        }
+        return succp;
+}
+
 /**
  * Fetch a MySQL node by node_id
  *
@@ -825,40 +857,4 @@
                 ptr = ptr->next;
         }
         return NULL;
-=======
-static bool mon_status_changed(
-        MONITOR_SERVERS* mon_srv)
-{
-        bool succp;
-        
-        if (mon_srv->mon_prev_status != mon_srv->server->status)
-        {
-                succp = true;
-        }
-        else
-        {
-                succp = false;
-        }
-        return succp;
-}
-
-static bool mon_print_fail_status(
-        MONITOR_SERVERS* mon_srv)
-{
-        bool succp;
-        int errcount = mon_srv->mon_err_count;
-        uint8_t modval;
-        
-        modval = 1<<(MIN(errcount/10, 7));
-
-        if (SERVER_IS_DOWN(mon_srv->server) && errcount%modval == 0)
-        {
-                succp = true;
-        }
-        else
-        {
-                succp = false;
-        }
-        return succp;
->>>>>>> b2d7d28b
-}+}
